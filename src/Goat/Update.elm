--- conflicted
+++ resolved
@@ -749,17 +749,13 @@
                 Nothing ->
                     Just attributeDropdown
         , drawing =
-<<<<<<< HEAD
-            case editOption of
+            case attributeDropdown of
                 ShapesDropdown ->
                     model.shape
 
                 SpotlightsDropdown ->
                     model.spotlight
 
-=======
-            case attributeDropdown of
->>>>>>> 6e58fdcf
                 Fonts ->
                     DrawTextBox
 
